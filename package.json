{
	"name": "cdk-nuxt",
<<<<<<< HEAD
	"version": "2.10.6",
=======
	"version": "2.10.7",
>>>>>>> 32f4a676
	"license": "MIT",
	"repository": {
		"type": "git",
		"url": "https://github.com/ferdinandfrank/cdk-nuxt.git"
	},
	"files": [
		"index.d.ts",
		"lib",
		"lib/functions/assets-cleanup/build/**",
		"lib/functions/access-logs-analysis/group-by-date/build/**",
		"lib/functions/access-logs-analysis/partitioning/build/**"
	],
	"main": "index.js",
	"types": "index.d.ts",
	"bin": {
		"cdk-nuxt-init-server": "lib/cli/init-server.js",
		"cdk-nuxt-init-static": "lib/cli/init-static.js",
		"cdk-nuxt-deploy-server": "lib/cli/deploy-server.js",
		"cdk-nuxt-destroy-server": "lib/cli/destroy-server.js",
		"cdk-nuxt-deploy-static": "lib/cli/deploy-static.js"
	},
	"scripts": {
		"build": "tsc",
		"prepack:assets-cleanup": "pnpm -C lib/functions/assets-cleanup run build && pnpm -C lib/functions/assets-cleanup run install-layer",
		"prepack:access-logs-analysis": "pnpm -C lib/functions/access-logs-analysis/group-by-date run build && pnpm -C lib/functions/access-logs-analysis/group-by-date run install-layer && pnpm -C lib/functions/access-logs-analysis/partitioning run build && pnpm -C lib/functions/access-logs-analysis/partitioning run install-layer",
		"prepack": "pnpm run prepack:assets-cleanup && pnpm run prepack:access-logs-analysis && pnpm run build",
		"release:check": "pnpm run build",
		"release": "pnpm run release:check && pnpm changelogen --release"
	},
	"devDependencies": {
		"@types/node": "^20.10",
		"changelogen": "^0.6.2",
		"ts-node": "^10.9.2",
		"typescript": "^5.6.3"
	},
	"dependencies": {
		"@aws-cdk/aws-glue-alpha": "2.214.0-alpha.0",
		"aws-cdk-lib": "2.214.0",
		"constructs": "^10.4.2",
		"shelljs": "^0.10.0"
	},
	"peerDependencies": {
		"aws-cdk-lib": "^2.214.0",
		"constructs": "^10.4.2",
		"ts-node": "^10.9.2",
		"typescript": "^5.6.3"
	},
	"packageManager": "pnpm@10.15.1"
}<|MERGE_RESOLUTION|>--- conflicted
+++ resolved
@@ -1,10 +1,6 @@
 {
 	"name": "cdk-nuxt",
-<<<<<<< HEAD
-	"version": "2.10.6",
-=======
 	"version": "2.10.7",
->>>>>>> 32f4a676
 	"license": "MIT",
 	"repository": {
 		"type": "git",
