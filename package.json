{
	"name": "cdk-nuxt",
<<<<<<< HEAD
	"version": "2.10.0",
=======
	"version": "2.10.1",
>>>>>>> 1bfa542e
	"license": "MIT",
	"repository": {
		"type": "git",
		"url": "https://github.com/ferdinandfrank/cdk-nuxt.git"
	},
	"files": [
		"index.d.ts",
		"lib",
		"lib/functions/assets-cleanup/build/**",
		"lib/functions/access-logs-analysis/group-by-date/build/**",
		"lib/functions/access-logs-analysis/partitioning/build/**"
	],
	"main": "index.js",
	"types": "index.d.ts",
	"bin": {
		"cdk-nuxt-init-server": "lib/cli/init-server.js",
		"cdk-nuxt-init-static": "lib/cli/init-static.js",
		"cdk-nuxt-deploy-server": "lib/cli/deploy-server.js",
		"cdk-nuxt-destroy-server": "lib/cli/destroy-server.js",
		"cdk-nuxt-deploy-static": "lib/cli/deploy-static.js"
	},
	"scripts": {
		"build": "tsc",
		"prepack:assets-cleanup": "pnpm -C lib/functions/assets-cleanup run build && pnpm -C lib/functions/assets-cleanup run install-layer",
		"prepack:access-logs-analysis": "pnpm -C lib/functions/access-logs-analysis/group-by-date run build && pnpm -C lib/functions/access-logs-analysis/group-by-date run install-layer && pnpm -C lib/functions/access-logs-analysis/partitioning run build && pnpm -C lib/functions/access-logs-analysis/partitioning run install-layer",
		"prepack": "pnpm run prepack:assets-cleanup && pnpm run prepack:access-logs-analysis && pnpm run build",
		"release:check": "pnpm run build",
		"release": "pnpm run release:check && pnpm changelogen --release"
	},
	"devDependencies": {
		"@types/node": "^20.10",
		"changelogen": "^0.6.2",
		"ts-node": "^10.9.2",
		"typescript": "^5.6.3"
	},
	"dependencies": {
		"@aws-cdk/aws-glue-alpha": "2.214.0-alpha.0",
		"aws-cdk-lib": "2.214.0",
		"constructs": "^10.4.2",
		"shelljs": "^0.10.0"
	},
	"peerDependencies": {
		"aws-cdk-lib": "^2.214.0",
		"constructs": "^10.4.2",
		"ts-node": "^10.9.2",
		"typescript": "^5.6.3"
	},
	"packageManager": "pnpm@10.15.1"
}<|MERGE_RESOLUTION|>--- conflicted
+++ resolved
@@ -1,10 +1,6 @@
 {
 	"name": "cdk-nuxt",
-<<<<<<< HEAD
-	"version": "2.10.0",
-=======
 	"version": "2.10.1",
->>>>>>> 1bfa542e
 	"license": "MIT",
 	"repository": {
 		"type": "git",
